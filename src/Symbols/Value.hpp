#ifndef SYMBOLS_VALUE_HPP
#define SYMBOLS_VALUE_HPP

#include <algorithm>
#include <map>
#include <memory>
#include <stdexcept>
#include <string>
#include <typeindex>
#include <typeinfo>
#include <vector>

#include "Symbols/VariableTypes.hpp"

namespace Symbols {

class Value;
class ValuePtr;

using ObjectMap = std::map<std::string, ValuePtr>;

// Type mapping
const static std::unordered_map<std::type_index, Symbols::Variables::Type> type_names = {
    { std::type_index(typeid(int)),         Symbols::Variables::Type::INTEGER   },
    { std::type_index(typeid(double)),      Symbols::Variables::Type::DOUBLE    },
    { std::type_index(typeid(float)),       Symbols::Variables::Type::FLOAT     },
    { std::type_index(typeid(bool)),        Symbols::Variables::Type::BOOLEAN   },
    { std::type_index(typeid(ObjectMap)),   Symbols::Variables::Type::OBJECT    },
    { std::type_index(typeid(std::string)), Symbols::Variables::Type::STRING    },
    { std::type_index(typeid(nullptr)),     Symbols::Variables::Type::NULL_TYPE },
};

class Value {
    friend class ValuePtr;  // ValuePtr needs access to Value's private members

  private:
    Symbols::Variables::Type type_ = Variables::Type::NULL_TYPE;
    std::shared_ptr<void>    data_;
    std::type_index          type_id_ = typeid(void);
    bool                     is_null  = false;

    // Private methods - Declarations only
    void setNULL();
    void clone_data_from(const Value & other);

    // Templated methods remain in the header
    template <typename T> void set(T data) {
        this->data_    = std::make_shared<T>(std::move(data));
        this->type_id_ = std::type_index(typeid(T));
        // Safely access type_names, ensuring the type exists
        auto it        = type_names.find(std::type_index(typeid(T)));
        if (it != type_names.end()) {
            this->type_ = it->second;
        } else {
            // Handle unknown type, perhaps throw or set to a default/unknown type
            // For now, let's assume types used with set<T> are in type_names
            // or this could be an assertion point depending on design philosophy.
            throw std::runtime_error("Type not found in type_names map during Value::set");
        }
        this->is_null = false;  // Successfully setting data means it's not null.
    }

  public:
    // Constructor - Declaration only
    Value();

    // Public methods - Declarations only
    std::shared_ptr<Value>   clone() const;
    bool                     isNULL() const;
    Symbols::Variables::Type getType() const;
    std::string              toString() const;

    std::string getDebugStateString() const {
        std::string type_str = Symbols::Variables::TypeToString(this->type_);
        std::string null_str = this->is_null ? "true" : "false";
        std::string data_valid_str = this->data_ ? "true" : "false";
        return "type='" + type_str + "', is_null='" + null_str + "', data_ptr_valid='" + data_valid_str + "'";
    }

    // Templated methods remain in the header
    template <typename T> const T & get() const {
        if (type_id_ != typeid(T)) {
            std::string expected_name = Symbols::Variables::TypeToString(type_names.at(typeid(T)));
            std::string got_name      = Symbols::Variables::TypeToString(type_names.at(type_id_));
            std::string error_msg     = "Bad cast, expected: " + expected_name + " got: " + got_name;
            throw std::runtime_error(error_msg);
        }
        if (!data_) {  // Check if data pointer is null
            std::string type_str = Symbols::Variables::TypeToString(this->type_);
            std::string err_msg = "Attempted to access data from a Value object with null data pointer. Value state: type='" + type_str + "', is_null='" + (this->is_null ? "true" : "false") + "'.";
            throw std::runtime_error(err_msg);
        }
        return *std::static_pointer_cast<T>(data_);
    }

    template <typename T> T & get() {
        if (type_id_ != typeid(T)) {
            std::string expected_name = Symbols::Variables::TypeToString(type_names.at(typeid(T)));
            std::string got_name      = Symbols::Variables::TypeToString(type_names.at(type_id_));
            std::string error_msg     = "Bad cast, expected: " + expected_name + " got: " + got_name;
            throw std::runtime_error(error_msg);
        }
        if (!data_) {  // Check if data pointer is null
            std::string type_str = Symbols::Variables::TypeToString(this->type_);
            std::string err_msg = "Attempted to access data from a Value object with null data pointer. Value state: type='" + type_str + "', is_null='" + (this->is_null ? "true" : "false") + "'.";
            throw std::runtime_error(err_msg);
        }
        return *std::static_pointer_cast<T>(data_);
    }
};

class ValuePtr {
  private:
    mutable std::shared_ptr<Value> ptr_;  // Mutable to allow lazy initialization in const operator->
    // Private methods - Declarations only
    static std::string             valueToString(const Value & value);
    void                           ensure_object();

  public:
    // Default constructor: Inlined as it's simple and commonly used.
    // Initializes ptr_ to a new Value, which itself initializes to NULL_TYPE.
    ValuePtr() : ptr_(std::make_shared<Value>()) {
        // Value's default constructor calls its setNULL(), so ptr_ points to a null Value.
    }

    // Copy constructor: Inlined, standard shared_ptr copy.
    ValuePtr(const ValuePtr & other) : ptr_(other.ptr_) {}

    // Move constructor: Inlined, standard shared_ptr move.
    ValuePtr(ValuePtr && other) noexcept : ptr_(std::move(other.ptr_)) {}

    // Assignment operators: Inlined.
    ValuePtr & operator=(const ValuePtr & other) {
        if (this != &other) {
            ptr_ = other.ptr_;
        }
        return *this;
    }

    ValuePtr & operator=(ValuePtr && other) noexcept {
        if (this != &other) {
            ptr_ = std::move(other.ptr_);
        }
        return *this;
    }

    // Constructors for primitive types: Inlined for efficiency.
    ValuePtr(int v) : ptr_(std::make_shared<Value>()) { ptr_->set(v); }

    ValuePtr(float v) : ptr_(std::make_shared<Value>()) { ptr_->set(v); }

    ValuePtr(double v) : ptr_(std::make_shared<Value>()) { ptr_->set(v); }

    ValuePtr(bool v) : ptr_(std::make_shared<Value>()) { ptr_->set(v); }

    ValuePtr(const std::string & v) : ptr_(std::make_shared<Value>()) { ptr_->set(v); }

    ValuePtr(const ObjectMap & v) : ptr_(std::make_shared<Value>()) { ptr_->set(v); }

    // Constructor from Value&& : Inlined. Captures type correctly.
    ValuePtr(Value && v) : ptr_(std::make_shared<Value>(std::move(v))) {
        // The moved-from 'v' is in an unspecified state.
        // The new Value object created from 'v' should have its type correctly set
        // by Value's move constructor if it exists, or this needs careful handling.
        // Assuming Value's internals (type_, type_id_, is_null, data_) are correctly transferred.
        // ptr_->type_ = v.getType(); // This would be problematic as v is moved from.
        // The type should be inherent in the moved Value object.
    }

    // Constructor from const char* - Declaration only (moved to .cpp)
    ValuePtr(const char * v);

    // Public methods - Declarations only
    ValuePtr        clone() const;
    Variables::Type getType() const;
    void            setType(Symbols::Variables::Type type);
    ValuePtr &      setNULL();

    // Static methods - Declarations only
    static ValuePtr null(Symbols::Variables::Type type);
    static ValuePtr null();
    static ValuePtr makeClassInstance(const ObjectMap & v);
    static ValuePtr fromString(const std::string & str);
    static ValuePtr fromStringToInt(const std::string & str);
    static ValuePtr fromStringToDouble(const std::string & str);
    static ValuePtr fromStringToFloat(const std::string & str);
    static ValuePtr fromStringToBool(const std::string & str);

    // Operators - Declarations for those moved, inline for trivial ones
    std::shared_ptr<Value>       operator->();
    std::shared_ptr<const Value> operator->() const;

    // Type conversion operators - Declarations only
    operator Symbols::Variables::Type();        // Made implicit
    operator Symbols::Variables::Type() const;  // Made implicit

    // Comparison operators - Declarations only
    bool operator==(Symbols::Variables::Type type) const;
    bool operator!=(Symbols::Variables::Type type) const;

    // Subscript operator for objects - Declaration only
    ValuePtr & operator[](const std::string & key);

    ValuePtr & operator[](const char * key) {
        return operator[](std::string(key));  // Reuse the string version
    }

    // toString method - For debug/printing
    std::string toString() const;

<<<<<<< HEAD
    // Template conversion operator for all types
    // Templated getter methods
=======
    std::string getDebugStateString() const {
        if (!ptr_) {
            return "ValuePtr internal ptr_ is null";
        }
        return ptr_->getDebugStateString();
    }

    // Templated getter methods remain in the header
>>>>>>> bedb6ee3
    template <typename T> T & get() {
        if (!ptr_) {
            throw std::runtime_error("ValuePtr has null internal pointer in get<T>().");
        }
        return ptr_->get<T>();
    }

    template <typename T> const T & get() const {
        if (!ptr_) {
            throw std::runtime_error("ValuePtr has null internal pointer in const get<T>().");
        }
        return ptr_->get<T>();
    }

    // Universal conversion operator with type constraints
    template <typename T>
    requires(std::is_same_v<T, int> || std::is_same_v<T, float> || std::is_same_v<T, double> ||
             std::is_same_v<T, ObjectMap> || std::is_same_v<T, bool> ||
             std::is_same_v<T, std::string>) operator T() const {
        if (!ptr_) {
            throw std::runtime_error("Cannot convert null ValuePtr");
        }
        if (ptr_->isNULL()) {
            throw std::runtime_error("Cannot convert NULL value");
        }
        
        if constexpr (std::is_same_v<T, bool>) {
            // For boolean conversion, handle numeric types and comparison results
            switch (ptr_->getType()) {
                case Variables::Type::BOOLEAN:
                    return ptr_->get<bool>();
                case Variables::Type::INTEGER:
                    return ptr_->get<int>() != 0;
                case Variables::Type::FLOAT:
                    return ptr_->get<float>() != 0;
                case Variables::Type::DOUBLE:
                    return ptr_->get<double>() != 0;
                case Variables::Type::STRING:
                    return !ptr_->get<std::string>().empty();
                case Variables::Type::OBJECT:
                    // For objects (like comparison results), treat as boolean
                    try {
                        // Try to get as bool first
                        return ptr_->get<bool>();
                    } catch (const std::runtime_error&) {
                        // If not a direct bool, assume non-empty object is true
                        return !ptr_->get<ObjectMap>().empty();
                    }
                default:
                    throw std::runtime_error("Bad cast, cannot convert type " + 
                        std::to_string(static_cast<int>(ptr_->getType())) + " to bool");
            }
        }
        
        return ptr_->get<T>();
    }

    // Specialized boolean conversion operator
    operator bool() const {
        if (!ptr_) {
            throw std::runtime_error("Cannot convert null ValuePtr");
        }
        if (ptr_->isNULL()) {
            throw std::runtime_error("Cannot convert NULL value");
        }
        
        switch (ptr_->getType()) {
            case Variables::Type::BOOLEAN:
                return ptr_->get<bool>();
            case Variables::Type::INTEGER:
                return ptr_->get<int>() != 0;
            case Variables::Type::FLOAT:
                return ptr_->get<float>() != 0.0f;
            case Variables::Type::DOUBLE:
                return ptr_->get<double>() != 0.0;
            case Variables::Type::STRING:
                return !ptr_->get<std::string>().empty();
            case Variables::Type::OBJECT:
                try {
                    return ptr_->get<bool>();
                } catch (const std::runtime_error&) {
                    return !ptr_->get<ObjectMap>().empty();
                }
            default:
                throw std::runtime_error("Cannot convert type to boolean");
        }
    }
};

}  // namespace Symbols

#endif  // SYMBOLS_VALUE_HPP<|MERGE_RESOLUTION|>--- conflicted
+++ resolved
@@ -208,19 +208,8 @@
     // toString method - For debug/printing
     std::string toString() const;
 
-<<<<<<< HEAD
     // Template conversion operator for all types
     // Templated getter methods
-=======
-    std::string getDebugStateString() const {
-        if (!ptr_) {
-            return "ValuePtr internal ptr_ is null";
-        }
-        return ptr_->getDebugStateString();
-    }
-
-    // Templated getter methods remain in the header
->>>>>>> bedb6ee3
     template <typename T> T & get() {
         if (!ptr_) {
             throw std::runtime_error("ValuePtr has null internal pointer in get<T>().");

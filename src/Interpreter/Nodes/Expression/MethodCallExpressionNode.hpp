--- conflicted
+++ resolved
@@ -125,24 +125,9 @@
                 returnValue = interpreter.executeMethod(objVal, methodName_, evaluatedArgs);
                 
                 // Clean up
-                interpreter.clearThisObject();
-                
-                // Handle return value type conversion if needed
-                if (returnValue->getType() != Symbols::Variables::Type::BOOLEAN && 
-                    classInfo.methods[methodName_].returnType == Symbols::Variables::Type::BOOLEAN) {
-                    // Convert to boolean
-                    try {
-                        bool boolValue = static_cast<bool>(returnValue);
-                        return Symbols::ValuePtr(boolValue);
-                    } catch (const std::exception&) {
-                        // If conversion fails, return false
-                        return Symbols::ValuePtr(false);
-                    }
-                }
-                
+                interpreter.clearThisObject();                
                 return returnValue;
             }
-<<<<<<< HEAD
             
             throw std::runtime_error("Object is not a class instance");
             
@@ -151,27 +136,6 @@
         } catch (const std::exception& e) {
             std::cerr << "Exception in method call: " << e.what() << std::endl;
             throw;
-=======
-            // Write back modified object state after method execution
-
-            sc_instance->enterPreviousScope();  // Exit actualMethodCallScope
-            // Return type checking: if method declares a non-null return type, error if no value was returned
-            if (returnType == Symbols::Variables::Type::NULL_TYPE) {
-                return Symbols::ValuePtr::null();
-            }
-            throw Exception("Method '" + methodName_ + "' (return type: " +
-                                Symbols::Variables::TypeToString(returnType) + ") did not return a value",
-                            f, l, c);
-
-        } catch (const std::exception & e) {
-            const Interpreter::Exception* ie = dynamic_cast<const Interpreter::Exception*>(&e);
-            if (ie) {
-                throw; // It's already an Interpreter::Exception, re-throw it
-            } else {
-                // It's a different std::exception, wrap it
-                throw Interpreter::Exception(e.what(), f, l, c);
-            }
->>>>>>> bedb6ee3
         }
     }
 };
